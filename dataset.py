--- conflicted
+++ resolved
@@ -7,14 +7,9 @@
 from torch_geometric.data import Data
 from torch_geometric.typing import OptTensor
 import pdb
-<<<<<<< HEAD
 import random
-
-PathLike = Union[str, Path]
-
-=======
+#PathLike = Union[str, Path]
 import glob
->>>>>>> 52c89099
 
 def aminoacid_int_to_onehot(labels):
     # 20 amino acids total
@@ -78,11 +73,8 @@
         constant_num_node_features: int = 20,
         window_size: int = 1,
         horizon: int = 1,
-<<<<<<< HEAD
-        n_frames: int = 250000
-=======
-        node_feature_dset_path: str = None,
->>>>>>> 52c89099
+        n_frames: int = 250000,
+        node_feature_dset_path: str = None
     ):
         """
         Parameters
@@ -118,32 +110,15 @@
         self.window_size = window_size
         self.horizon = horizon
 
-<<<<<<< HEAD
-        with h5py.File(path, "r", libver="latest", swmr=False) as f:
-            # COO formated ragged arrays
-            self.edge_indices = np.array(f[edge_index_dset_name][:n_frames])
-            self.edge_attrs = np.array(f[edge_attr_dset_name][:n_frames])
-            # get the rmsd nums
-            try:
-                self.rmsd_values = np.array(f['rmsd'][:n_frames])
-            except ValueError as e:
-                print("Not able to load rmsd values...")
-                self.rmsd_values = []
-            if node_feature_dset_name is not None:
-                self._node_features_dset = f[node_feature_dset_name][...]
-=======
-        # Truncate dataset for shorter training time
-        ntrain = 250000
-
         if str(path)[-3:] == '.h5':
             # only process one file
             with h5py.File(path, "r", libver="latest", swmr=False) as f:
                 # COO formated ragged arrays
-                self.edge_indices = np.array(f[edge_index_dset_name][:ntrain])
-                self.edge_attrs = np.array(f[edge_attr_dset_name][:ntrain])
+                self.edge_indices = np.array(f[edge_index_dset_name][:n_frames])
+                self.node_attrs = np.array(f[edge_attr_dset_name][:n_frames])
                 # get the rmsd nums
                 try:
-                    self.rmsd_values = np.array(f['rmsd'][:ntrain])
+                    self.rmsd_values = np.array(f['rmsd'][:n_frames])
                 except ValueError as e:
                     print("Not able to load rmsd values...")
                     self.rmsd_values = []
@@ -156,19 +131,19 @@
 
         else:
             self.edge_indices = []
-            self.edge_attrs = []
+            self.node_attrs = []
             # process each file
             h5_files = glob.glob(str(path)+'/*.h5')
             h5_files.sort()
             for i in h5_files:
                 with h5py.File(i, "r", libver="latest", swmr=False) as f:
                     # COO formated ragged arrays
-                    self.edge_indices.extend(list(f[edge_index_dset_name][:ntrain]))
-                    self.edge_attrs.extend(list(f[edge_attr_dset_name][:ntrain]))
+                    self.edge_indices.extend(list(f[edge_index_dset_name][:n_frames]))
+                    self.node_attrs.extend(list(f[edge_attr_dset_name][:n_frames]))
 
             with h5py.File(h5_files[0], "r", libver="latest", swmr=False) as f:
                 try:
-                    self.rmsd_values = np.array(f['rmsd'][:ntrain])
+                    self.rmsd_values = np.array(f['rmsd'][:n_frames])
                 except ValueError as e:
                     print("Not able to load rmsd values...")
                     self.rmsd_values = []
@@ -180,7 +155,6 @@
                         self._node_features_dset = f[node_feature_dset_name][...]
 
 
->>>>>>> 52c89099
 
         if len(self.edge_indices) - self.window_size - self.horizon + 1 < 0:
             raise ValueError(
@@ -188,7 +162,7 @@
             )
 
         # Put positions in order (N, num_nodes, 3)
-        self.edge_attrs = np.transpose(self.edge_attrs, [0, 2, 1])
+        self.node_attrs = np.transpose(self.node_attrs, [0, 2, 1])
         #print(self._node_features_dset)
         #print(self._node_features_dset.shape)
         self.x_aminoacid = self._node_features_dset
@@ -218,8 +192,8 @@
         pred_idx = idx + self.window_size + self.horizon - 1
 
         # Get the positions (num_nodes, 3)
-        x_position = self.edge_attrs[idx:idx+self.window_size]
-        # x_position = self.edge_attrs[idx]
+        x_position = self.node_attrs[idx:idx+self.window_size]
+        # x_position = self.node_attrs[idx]
 
         # Get adjacency list
         edge_index = self.edge_indices[idx].reshape(2, -1)  # [2, num_edges]
@@ -230,14 +204,14 @@
         edge_attr = np.array(
             [
                 np.concatenate(
-                    (self.edge_attrs[idx, i, :], self.edge_attrs[idx, j, :])
+                    (self.node_attrs[idx, i, :], self.node_attrs[idx, j, :])
                 ).flatten()
                 for i, j in zip(edge_index[0], edge_index[1])
             ]
         )
 
         # Get the raw xyz positions (num_nodes, 3) at the prediction index
-        y = self.edge_attrs[pred_idx]
+        y = self.node_attrs[pred_idx]
 
         # Convert to torch.Tensor
         x_position = torch.from_numpy(x_position).to(torch.float32)
@@ -263,7 +237,6 @@
         return data
 
 
-
 class ContactMapNewDataset(Dataset):
     """
     PyTorch Dataset class to load contact matrix data. Uses HDF5
@@ -272,7 +245,7 @@
 
     def __init__(
         self,
-        path: PathLike,
+        path: str,
         edge_index_dset_name: str = "contact_map",
         edge_attr_dset_name: str = "point_cloud",
         node_feature_dset_name: Optional[str] = "amino_acids",
@@ -285,7 +258,9 @@
         augment_by_translating_prob: float = 0,
         augment_with_noise_mu: float = 0,
         frames_range: Tuple[int, int] = (0, 250000),
-        frame_step: int = 1
+        frame_step: int = 1,
+        node_feature_dset_path: str = None,
+        residue_step: int = 1
     ):
         """
         Parameters
@@ -318,6 +293,8 @@
             Start and end frame numbers to be read from the trajectory
         frame_step: int, default=1
             Number of frames in the raw trajectory between frames chosen for the window, i.e., using window_size frames every frame_step frames, predict the frame that comes after frame_step frames
+        residue_step: int, default=1
+            Only use every residue_step residue from each frame of the trajectory
         Raises
         ------
         ValueError
@@ -339,33 +316,96 @@
         self.n_aug = 0
         # TODO: How were these edges chosen? Radial cutoff or Gaussian?
         # TODO: a graph attention mechanism will allow the relevancy of edges to be learnt
-        with h5py.File(path, "r", libver="latest", swmr=False) as f:
-            # COO formated ragged arrays
-            print(f'{path} has {len(f[edge_index_dset_name])} frames')
-            self.edge_indices = np.array(f[edge_index_dset_name][frames_range[0]:frames_range[1]])
-            self.node_attrs = np.array(f[edge_attr_dset_name][frames_range[0]:frames_range[1]])
-            print(f'self.edge_indices: {self.edge_indices.shape}, self.node_attrs: {self.node_attrs .shape}')
-            # get the rmsd nums
-            try:
-                self.rmsd_values = np.array(f['rmsd'][frames_range[0]:frames_range[1]])
-            except ValueError as e:
-                print("Not able to load rmsd values...")
-                self.rmsd_values = []
-            if node_feature_dset_name is not None:
-                self._node_features_dset = f[node_feature_dset_name][...]
-            print(f'self._node_features_dset: {self._node_features_dset.shape}')
-        if len(self.edge_indices) - self.window_size - self.horizon + 1 < 0:
+        self.sub_traj_length = frames_range[1] - frames_range[0]
+        if str(path)[-3:] == '.h5':
+            # only process one file
+            with h5py.File(path, "r", libver="latest", swmr=False) as f:
+                # COO formated ragged arrays
+                print(f'{path} has {len(f[edge_index_dset_name])} frames')
+                self.edge_indices = np.array(f[edge_index_dset_name][frames_range[0]:frames_range[1]])
+                self.node_attrs = np.array(f[edge_attr_dset_name][frames_range[0]:frames_range[1]]) # (4800, 6091, 3)
+                # get the rmsd nums
+                try:
+                    self.rmsd_values = np.array(f['rmsd'][frames_range[0]:frames_range[1]])
+                except ValueError as e:
+                    print("Not able to load rmsd values...")
+                    self.rmsd_values = []
+                if node_feature_dset_name is not None:
+                    if node_feature_dset_path is not None:
+                        with h5py.File(node_feature_dset_path, "r", libver="latest", swmr=False) as node_file:
+                            self._node_features_dset = node_file[node_feature_dset_name][...]
+                    else:
+                        self._node_features_dset = f[node_feature_dset_name][...]
+        else:
+            self.edge_indices = []
+            self.node_attrs = []
+            # process each file
+            h5_files = glob.glob(str(path)+'/*.h5')
+            h5_files.sort()
+            for i in h5_files:
+                with h5py.File(i, "r", libver="latest", swmr=False) as f:
+                    # COO formated ragged arrays
+                    print(f'{i} has {len(f[edge_index_dset_name])} frames', type(f[edge_index_dset_name]), type(f[edge_attr_dset_name]))
+                    self.edge_indices.extend(list(f[edge_index_dset_name][frames_range[0]:frames_range[1]]))
+                    self.node_attrs.extend(list(f[edge_attr_dset_name][frames_range[0]:frames_range[1]]))
+
+            with h5py.File(h5_files[0], "r", libver="latest", swmr=False) as f:
+                try:
+                    self.rmsd_values = np.array(f['rmsd'][frames_range[0]:frames_range[1]])
+                except ValueError as e:
+                    print("Not able to load rmsd values...")
+                    self.rmsd_values = []
+                if node_feature_dset_name is not None:
+                    if node_feature_dset_path is not None:
+                        with h5py.File(node_feature_dset_path, "r", libver="latest", swmr=False) as node_file:
+                            self._node_features_dset = np.array(node_file[node_feature_dset_name][...])
+                    else:
+                        self._node_features_dset = f[node_feature_dset_name][...]
+
+
+        if self.sub_traj_length < (self.window_size + self.horizon - 1) * self.frame_step:
             raise ValueError(
-                "The sum of window_size and horizon is longer than the input data"
+                f"Sub-trajectory ({self.sub_traj_length} frames) is shorter than (window_size ({self.window_size}) + horizon ({self.horizon}) - 1) * frame_step ({self.frame_step}): cannot construct any examples!"
             )
 
         # Put positions in order (N, num_nodes, 3)
         # These are node attributes that are going to be used as edge attributes later on:
         self.node_attrs = np.transpose(self.node_attrs, [0, 2, 1])
-        print(f'self.node_attrs: {self.node_attrs.shape}')
+        print(f'self.node_attrs: {self.node_attrs.shape}') #  (4800, 6091, 3)
         self.x_aminoacid = self._node_features_dset
-        print(f'self.x_aminoacid: {self.x_aminoacid.shape}')
-        self.x_aminoacid = torch.from_numpy(self.x_aminoacid).to(torch.long)
+        print(f'self.x_aminoacid: {self.x_aminoacid.shape}') # (6091,)
+        self.x_aminoacid = torch.from_numpy(self.x_aminoacid).to(torch.long) 
+        print(f'self.edge_indices: {len(self.edge_indices)} x {self.edge_indices[0].shape}', self.edge_indices[0]) # 4800 x (125850,) 
+        self.num_residues = len(self.x_aminoacid)
+
+        self.residue_step = residue_step
+        print(f'residue_step={residue_step}')
+        self.node_attrs = self.node_attrs[:, range(0, self.num_residues, self.residue_step), :]
+        print(f'self.node_attrs: {self.node_attrs.shape}') #   (160, 610, 3)
+        self.x_aminoacid = self.x_aminoacid[range(0, self.num_residues, self.residue_step)]
+        print(f'self.x_aminoacid: {self.x_aminoacid.shape}') # (6091,)
+        self.edge_indices = [
+            list(np.array([
+                [i // self.residue_step, j // self.residue_step]
+                for i, j in edge_index.reshape(-1, 2)
+                if (i % self.residue_step == 0) and (j % self.residue_step == 0)
+            ]).flatten())
+            for edge_index in self.edge_indices
+        ]
+        self.num_residues = len(self.x_aminoacid)
+        self.num_frames = len(self.node_attrs)
+        print(f'self.edge_indices: {len(self.edge_indices)} x {len(self.edge_indices[0])}')#, self.edge_indices[0]) # 4800 x (125850,) 
+        hf = h5py.File(f'all_frames{self.num_frames}_residues{self.num_residues}.h5', 'w')
+        print(node_feature_dset_name, type(self.node_attrs))
+        hf.create_dataset(node_feature_dset_name, data=self.node_attrs)
+        print(edge_index_dset_name, type(self.edge_indices))
+
+        dt = h5py.vlen_dtype(np.dtype('int32'))
+        dset = hf.create_dataset(edge_index_dset_name, (len(self.edge_indices),), dtype=dt) #, data=self.edge_indices)
+        for i, edge_index in enumerate(self.edge_indices):
+            dset[i] = edge_index
+        hf.close()
+        sys.exit(0)
 
     @property
     def num_nodes(self) -> int:
@@ -387,6 +427,14 @@
         return len(self.edge_indices) - (self.window_size + self.horizon - 1) * self.frame_step
 
     def __getitem__(self, idx): #ContactMapNewDataset
+        # The set of frames should not span different trajectories, so move idx if it is too close to the frame where differnet trajectories have been stitched together.
+        traj_start = idx % self.sub_traj_length
+        traj_end = (idx + (self.window_size + self.horizon - 1) * self.frame_step) % self.sub_traj_length
+        if traj_start != traj_end:
+            # Picking a random frame in traj_start
+            # Note: this will affect validation
+            #idx = random.randrange(traj_start * self.sub_traj_length, (traj_start + 1) * self.sub_traj_length)
+            idx -= (self.window_size + self.horizon - 1) * self.frame_step
 
         if (self.augment_by_reversing_prob > 0) and (random.random() < self.augment_by_reversing_prob):
             # Reverse trajectory: Given window_size frames after idx, predict frame idx
